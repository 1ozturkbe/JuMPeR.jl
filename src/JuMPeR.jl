--- conflicted
+++ resolved
@@ -70,12 +70,8 @@
 RobustData(cutsolver) = RobustData(Any[],Any[],Any[],
                             0,String[],Float64[],Float64[],
                             Dict{Int,Symbol}(), Dict{Int,Vector}(),
-<<<<<<< HEAD
-                            PolyhedralOracle(), Vector{Float64}[])
-=======
-                            PolyhedralOracle(), Vector{Float64}[Float64[]],
+                            PolyhedralOracle(), Vector{Float64}[],
                             cutsolver)
->>>>>>> 5737cbf6
 
 function RobustModel(;solver=nothing,cutsolver=nothing)
     m = Model(solver=solver)
